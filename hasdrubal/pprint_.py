--- conflicted
+++ resolved
@@ -71,11 +71,7 @@
         The resulting type representation.
     """
     if isinstance(type_, TypeApply):
-<<<<<<< HEAD
-        result = f"{show_type(type_.caller)} {show_type(type_.callee, True)}"
-=======
         result = show_type_apply(type_)
->>>>>>> 346dfe23
         return f"({result})" if bracket else result
     if isinstance(type_, TypeName):
         return type_.value
