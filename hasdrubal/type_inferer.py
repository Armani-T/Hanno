from functools import reduce
from typing import cast, Mapping, Union

from asts import base
from asts import typed
from asts.types import Type, TypeApply, TypeName, TypeScheme, TypeVar
from errors import TypeMismatchError
from scope import DEFAULT_OPERATOR_TYPES, Scope
from visitor import NodeVisitor

Substitution = Mapping[TypeVar, Type]
TypeOrSub = Union[Type, Substitution]

star_map = lambda func, seq: map(lambda args: func(*args), seq)


def infer_types(tree: base.ASTNode) -> typed.TypedASTNode:
    """
    Fill up all the `type_` attrs in the AST with type annotations.

    Parameters
    ----------
    tree: ast_.ASTNode
        The AST without any type annotations.

    Raises
    ------
    errors.TypeMismatchError
        The error thrown when the engine is unable to unify 2 types.

    Returns
    -------
    ast_.ASTNode
        The AST with type annotations.
    """
    generator = _EquationGenerator()
    tree = generator.run(tree)
    substitution: Substitution
    substitution = reduce(_merge_subs, star_map(unify, generator.equations), {})
    substitution = self_substitute(substitution)
<<<<<<< HEAD
    return _Substitutor(substitution).run(tree)
=======
    substitutor = _Substitutor(substitution)
    return substitutor.run(tree)
>>>>>>> 346dfe23


def unify(left: Type, right: Type) -> Substitution:
    """
    Build a substitution using two types or fail if it's unsatisfiable.

    Parameters
    ----------
    left: ast_.Type
        One of the types to be unified.
    right: ast_.Type
        One of the types to be unified.

    Raises
    ------
    TypeMismatchError
        The error thrown when `left` and `right` can't be unified.

    Returns
    -------
    Substitution
        The result of unifying `left` and `right`.
    """
    if isinstance(left, TypeScheme):
        return unify(instantiate(left), right)
    if isinstance(right, TypeScheme):
        return unify(left, instantiate(right))
    if isinstance(left, TypeVar) or isinstance(right, TypeVar):
        return _unify_type_vars(left, right)
    if isinstance(left, TypeName) and isinstance(right, TypeName):
        return _unify_type_names(left, right)
    if isinstance(left, TypeApply) and isinstance(right, TypeApply):
        return _unify_type_applications(left, right)
    raise TypeMismatchError(left, right)


def _unify_type_applications(left: TypeApply, right: TypeApply) -> Substitution:
    caller_sub = unify(left.caller, right.caller)
    callee_sub = unify(left.callee, right.callee)
    return _merge_subs(caller_sub, callee_sub)


def _unify_type_names(left: TypeName, right: TypeName) -> Substitution:
    if left == right:
        return {}
    raise TypeMismatchError(left, right)


def _unify_type_vars(left: Type, right: Type) -> Substitution:
    left_is_var = isinstance(left, TypeVar)
    right_is_var = isinstance(right, TypeVar)
    if left_is_var and right_is_var and left.value == right.value:  # type: ignore
        return {}
    if left_is_var:
        return {cast(TypeVar, left): right}
    if right_is_var:
        return {cast(TypeVar, right): left}
    raise TypeMismatchError(left, right)


def _merge_subs(left: Substitution, right: Substitution) -> Substitution:
    conflicts = {
        key: (left[key], right[key])
        for key in left
        if key in right and left[key] != right[key]
    }
    solved: Substitution = reduce(_merge_subs, star_map(unify, conflicts.values()), {})
    return left | right | solved


def self_substitute(substitution: Substitution) -> Substitution:
    """
    Fully substitute all the elements of the given substitution so that
    there are as few `TypeVar: TypeVar` pairs as possible.
    """
    return {
        key: substitute(value, substitution)
        for key, value in substitution.items()
        if value is not None
    }


def substitute(type_: Type, substitution: Substitution) -> Type:
    """
    Replace free type vars in `type_` with the values in `substitution`

    Parameters
    ----------
    type_: ast_.Type
        The type containing free type vars.
    substitution: Substitution
        The mapping to used to replace the free type vars.

    Returns
    -------
    ast_.Type
        The type without any free type variables.
    """
    if isinstance(type_, TypeApply):
        return TypeApply(
            type_.span,
            substitute(type_.caller, substitution),
            substitute(type_.callee, substitution),
        )
    if isinstance(type_, TypeName):
        return type_
    if isinstance(type_, TypeScheme):
        new_sub = {
            var: value
            for var, value in substitution.items()
            if var not in type_.bound_types
        }
        return TypeScheme(substitute(type_.actual_type, new_sub), type_.bound_types)
    if isinstance(type_, TypeVar):
        type_ = substitution.get(type_, type_)
        return (
            substitute(type_, substitution)
            if isinstance(type_, TypeVar) and type_ in substitution
            else type_
        )
    raise TypeError(f"{type_} is an invalid subtype of Type.")


def instantiate(type_: Type) -> Type:
    """
    Unwrap the argument if it's a type scheme.

    Parameters
    ----------
    type_: ast_.Type
        The type that will be instantiated if it's an `TypeScheme`.

    Returns
    -------
    ast_.Type
        The instantiated type (generated from the `actual_type` attr).
    """
    if isinstance(type_, TypeScheme):
        substitution = {var: TypeVar.unknown(type_.span) for var in type_.bound_types}
        return substitute(type_.actual_type, substitution)
    return type_


def generalise(type_: Type) -> Type:
    """
    Turn any old type into a type scheme.

    Parameters
    ----------
    type_: ast_.Type
        The type containing free type variables.

    Returns
    -------
    ast_.TypeScheme
        The type scheme with the free type variables quantified over
        it.
    """
    free = find_free_vars(type_)
    if free:
        return TypeScheme(type_, free).fold()
    return type_


def find_free_vars(type_: Type) -> set[TypeVar]:
    """
    Find all the free vars inside of `type_`.

    Parameters
    ----------
    type_: ast_.Type
        The type containing free type variables.

    Returns
    -------
    set[TypeVar]
        All the free type variables found inside of `type_`.
    """
    if isinstance(type_, TypeApply):
        return find_free_vars(type_.caller) | find_free_vars(type_.callee)
    if isinstance(type_, TypeName):
        return set()
    if isinstance(type_, TypeScheme):
        return find_free_vars(type_.actual_type) - type_.bound_types
    if isinstance(type_, TypeVar):
        return {type_}
    raise TypeError(f"{type_} is an invalid subtype of Type.")
<<<<<<< HEAD


class _Inserter(NodeVisitor[typed.TypedASTNode]):
    """
    Annotate the AST with type vars more or less everywhere.

    Notes
    -----
    - The only invariant that this class has is that no AST node which
      has passed through it should have its `type_` attr = `None`.
    """

    def visit_block(self, node: base.Block) -> typed.Block:
        return typed.Block(
            node.span,
            TypeVar.unknown(node.span),
            [expr.visit(self) for expr in node.body()],
        )

    def visit_cond(self, node: base.Cond) -> typed.Cond:
        return typed.Cond(
            node.span,
            TypeVar.unknown(node.span),
            node.pred.visit(self),
            node.cons.visit(self),
            node.else_.visit(self),
        )

    def visit_define(self, node: base.Define) -> typed.Define:
        return typed.Define(
            node.span,
            TypeVar.unknown(node.span),
            node.target.visit(self),
            node.value.visit(self),
        )

    def visit_func_call(self, node: base.FuncCall) -> typed.FuncCall:
        return typed.FuncCall(
            node.span,
            TypeVar.unknown(node.span),
            node.caller.visit(self),
            node.callee.visit(self),
        )

    def visit_function(self, node: base.Function) -> typed.Function:
        type_ = TypeApply.func(
            node.span,
            TypeVar.unknown(node.param.span),
            TypeVar.unknown(node.body.span),
        )
        return typed.Function(
            node.span,
            type_,
            node.param.visit(self),
            node.body.visit(self),
        )

    def visit_name(self, node: base.Name) -> typed.Name:
        return typed.Name(node.span, TypeVar.unknown(node.span), node.value)

    def visit_scalar(self, node: base.Scalar) -> typed.Scalar:
        return typed.Scalar(
            node.span,
            TypeVar.unknown(node.span),
            node.scalar_type,
            node.value_string,
        )

    def visit_type(self, node: Type) -> Type:
        return node

    def visit_vector(self, node: base.Vector) -> typed.Vector:
        if node.vec_type == base.VectorTypes.TUPLE:
            return typed.Vector(
                node.span,
                TypeVar.unknown(node.span),
                base.VectorTypes.TUPLE,
                (elem.visit(self) for elem in node.elements),
            )

        type_ = TypeApply(
            node.span, TypeName(node.span, "List"), TypeVar.unknown(node.span)
        )
        return typed.Vector(
            node.span,
            type_,
            base.VectorTypes.LIST,
            (elem.visit(self) for elem in node.elements),
        )
=======
>>>>>>> 346dfe23


class _EquationGenerator(NodeVisitor[typed.TypedASTNode]):
    """
    Generate the type equations used during unification.

    Attributes
    ----------
    current_scope: Scope[Type]
        The types of all the variables found in the AST in the
        current lexical scope.
    equations: list[Equation]
        The type equations that have been generated from the AST.

    Notes
    -----
    - This visitor class puts all the equations together in a global
      list since type vars are considered unique unless explicitly
      shared.
    - The only invariant that this class has is that no AST node which
      has passed through it should have its `type_` attr = `None`.
    """

    def __init__(self) -> None:
        self.equations: list[tuple[Type, Type]] = []
        self.current_scope: Scope[Type] = Scope(DEFAULT_OPERATOR_TYPES)

    def _push(self, *args: tuple[Type, Type]) -> None:
        self.equations += args

    def visit_block(self, node: base.Block) -> typed.Block:
        self.current_scope = Scope(self.current_scope)
        body = [expr.visit(self) for expr in node.body()]
        self.current_scope = self.current_scope.parent

<<<<<<< HEAD
    def visit_cond(self, node: typed.Cond) -> None:
        node.pred.visit(self)
        node.cons.visit(self)
        node.else_.visit(self)
        bool_type = TypeName(node.pred.span, "Bool")
        self._push(
            (node.pred.type_, bool_type),
            (node.type_, node.cons.type_),
            (node.type_, node.else_.type_),
        )
=======
        return typed.Block(node.span, body[-1].type_, body)
>>>>>>> 346dfe23

    def visit_cond(self, node: base.Cond) -> typed.Cond:
        pred = node.pred.visit(self)
        cons = node.cons.visit(self)
        else_ = node.else_.visit(self)
        self._push(
            (pred.type_, TypeName(pred.span, "Bool")),
            (cons.type_, else_.type_),
        )
<<<<<<< HEAD
        if node.target in self.current_scope:
            self._push((node.target.type_, self.current_scope[node.target]))
        else:
            self.current_scope[node.target] = node.target.type_
=======
        return typed.Cond(node.span, cons.type_, pred, cons, else_)

    def visit_define(self, node: base.Define) -> typed.Define:
        value = node.value.visit(self)
        target = typed.Name(
            node.target.span,
            generalise(value.type_),
            node.target.value,
        )
        if target in self.current_scope:
            self._push((target.type_, self.current_scope[node.target]))
        else:
            self.current_scope[target] = target.type_

        return typed.Define(node.span, target.type_, target, value)
>>>>>>> 346dfe23

    def visit_function(self, node: base.Function) -> typed.Function:
        self.current_scope = Scope(self.current_scope)
        param_type = TypeVar.unknown(node.span)
        param = typed.Name(node.param.span, param_type, node.param.value)
        self.current_scope[node.param] = param.type_

        body = node.body.visit(self)
        self.current_scope = self.current_scope.parent
<<<<<<< HEAD
        actual_type = TypeApply.func(
            node.span,
            node.param.type_,
            node.body.type_,
=======
        return typed.Function(
            node.span, TypeApply.func(node.span, param.type_, body.type_), param, body
>>>>>>> 346dfe23
        )

<<<<<<< HEAD
    def visit_func_call(self, node: typed.FuncCall) -> None:
        node.caller.visit(self)
        node.callee.visit(self)
        actual_type = TypeApply.func(node.span, node.callee.type_, node.type_)
        self._push((node.caller.type_, actual_type))
=======
    def visit_func_call(self, node: base.FuncCall) -> typed.FuncCall:
        expected_type = TypeVar.unknown(node.span)
        caller = node.caller.visit(self)
        callee = node.callee.visit(self)
        self._push(
            (caller.type_, TypeApply.func(node.span, callee.type_, expected_type))
        )
        return typed.FuncCall(node.span, expected_type, caller, callee)
>>>>>>> 346dfe23

    def visit_name(self, node: base.Name) -> typed.Name:
        return typed.Name(node.span, self.current_scope[node], node.value)

    def visit_scalar(self, node: base.Scalar) -> typed.Scalar:
        name = {
            base.ScalarTypes.BOOL: "Bool",
            base.ScalarTypes.FLOAT: "Float",
            base.ScalarTypes.INTEGER: "Int",
            base.ScalarTypes.STRING: "String",
        }[node.scalar_type]
<<<<<<< HEAD
        actual_type = TypeName(node.span, name)
        self._push((node.type_, actual_type))
=======
        return typed.Scalar(
            node.span, TypeName(node.span, name), node.scalar_type, node.value_string
        )
>>>>>>> 346dfe23

    def visit_type(self, node: Type) -> Type:
        return node

    def visit_vector(self, node: base.Vector) -> typed.Vector:
        if node.vec_type == base.VectorTypes.TUPLE:
<<<<<<< HEAD
            args = []
            for elem in node.elements:
                elem.visit(self)
                args.append(elem.type_)
            actual = (
                TypeApply.tuple_(node.span, args) if args else TypeName.unit(node.span)
=======
            elements = [elem.visit(self) for elem in node.elements]
            type_args = [elem.type_ for elem in node.elements]
            type_ = (
                TypeApply.tuple_(node.span, type_args)
                if type_args
                else TypeName.unit(node.span)
>>>>>>> 346dfe23
            )
            return typed.Vector(node.span, type_, base.VectorTypes.TUPLE, elements)

<<<<<<< HEAD
        elif node.vec_type == base.VectorTypes.LIST:
            elem_type = TypeVar.unknown(node.span)
            actual = TypeApply(node.span, TypeName(node.span, "List"), elem_type)
            for elem in node.elements:
                elem.visit(self)
                self._push((elem.type_, elem_type))
=======
        elements = [elem.visit(self) for elem in node.elements]
        elem_type = elements[0].type_ if elements else TypeVar.unknown(node.span)
        elem_equations = [(elem.type_, elem_type) for elem in node.elements]
        self._push(*elem_equations)
>>>>>>> 346dfe23

        type_ = TypeApply(node.span, TypeName(node.span, "List"), elem_type)
        return typed.Vector(node.span, type_, base.VectorTypes.LIST, elements)


class _Substitutor(NodeVisitor[typed.TypedASTNode]):
    """
    Replace type vars in the AST with actual types.

    Attributes
    ----------
    substitution: Substitution
        The known mappings between type vars and actual types as
        generated by an external unifier.
    """

    def __init__(self, substitution: Substitution) -> None:
        self.substitution: Substitution = substitution

    def visit_block(self, node: typed.Block) -> typed.Block:
        return typed.Block(
            node.span,
            substitute(node.type_, self.substitution),
            [expr.visit(self) for expr in node.body()],
        )

    def visit_cond(self, node: typed.Cond) -> typed.Cond:
        return typed.Cond(
            node.span,
            substitute(node.type_, self.substitution),
            node.pred.visit(self),
            node.cons.visit(self),
            node.else_.visit(self),
        )

    def visit_define(self, node: typed.Define) -> typed.Define:
        return typed.Define(
            node.span,
            generalise(substitute(node.type_, self.substitution)),
            node.target.visit(self),
            node.value.visit(self),
<<<<<<< HEAD
        )

    def visit_func_call(self, node: typed.FuncCall) -> typed.FuncCall:
        return typed.FuncCall(
            node.span,
            substitute(node.type_, self.substitution),
            node.caller.visit(self),
            node.callee.visit(self),
=======
>>>>>>> 346dfe23
        )

    def visit_function(self, node: typed.Function) -> typed.Function:
        return typed.Function(
            node.span,
            generalise(substitute(node.type_, self.substitution)),
            node.param.visit(self),
            node.body.visit(self),
        )

    def visit_func_call(self, node: typed.FuncCall) -> typed.FuncCall:
        return typed.FuncCall(
            node.span,
            substitute(node.type_, self.substitution),
            node.caller.visit(self),
            node.callee.visit(self),
        )

    def visit_name(self, node: typed.Name) -> typed.Name:
        return typed.Name(
            node.span,
            substitute(node.type_, self.substitution),
            node.value,
        )

    def visit_scalar(self, node: typed.Scalar) -> typed.Scalar:
        return node

    def visit_type(self, node: Type) -> Type:
        return node

    def visit_vector(self, node: typed.Vector) -> typed.Vector:
        return typed.Vector(
            node.span,
            substitute(node.type_, self.substitution),
            node.vec_type,
            (elem.visit(self) for elem in node.elements),
        )<|MERGE_RESOLUTION|>--- conflicted
+++ resolved
@@ -38,12 +38,8 @@
     substitution: Substitution
     substitution = reduce(_merge_subs, star_map(unify, generator.equations), {})
     substitution = self_substitute(substitution)
-<<<<<<< HEAD
-    return _Substitutor(substitution).run(tree)
-=======
     substitutor = _Substitutor(substitution)
     return substitutor.run(tree)
->>>>>>> 346dfe23
 
 
 def unify(left: Type, right: Type) -> Substitution:
@@ -231,98 +227,6 @@
     if isinstance(type_, TypeVar):
         return {type_}
     raise TypeError(f"{type_} is an invalid subtype of Type.")
-<<<<<<< HEAD
-
-
-class _Inserter(NodeVisitor[typed.TypedASTNode]):
-    """
-    Annotate the AST with type vars more or less everywhere.
-
-    Notes
-    -----
-    - The only invariant that this class has is that no AST node which
-      has passed through it should have its `type_` attr = `None`.
-    """
-
-    def visit_block(self, node: base.Block) -> typed.Block:
-        return typed.Block(
-            node.span,
-            TypeVar.unknown(node.span),
-            [expr.visit(self) for expr in node.body()],
-        )
-
-    def visit_cond(self, node: base.Cond) -> typed.Cond:
-        return typed.Cond(
-            node.span,
-            TypeVar.unknown(node.span),
-            node.pred.visit(self),
-            node.cons.visit(self),
-            node.else_.visit(self),
-        )
-
-    def visit_define(self, node: base.Define) -> typed.Define:
-        return typed.Define(
-            node.span,
-            TypeVar.unknown(node.span),
-            node.target.visit(self),
-            node.value.visit(self),
-        )
-
-    def visit_func_call(self, node: base.FuncCall) -> typed.FuncCall:
-        return typed.FuncCall(
-            node.span,
-            TypeVar.unknown(node.span),
-            node.caller.visit(self),
-            node.callee.visit(self),
-        )
-
-    def visit_function(self, node: base.Function) -> typed.Function:
-        type_ = TypeApply.func(
-            node.span,
-            TypeVar.unknown(node.param.span),
-            TypeVar.unknown(node.body.span),
-        )
-        return typed.Function(
-            node.span,
-            type_,
-            node.param.visit(self),
-            node.body.visit(self),
-        )
-
-    def visit_name(self, node: base.Name) -> typed.Name:
-        return typed.Name(node.span, TypeVar.unknown(node.span), node.value)
-
-    def visit_scalar(self, node: base.Scalar) -> typed.Scalar:
-        return typed.Scalar(
-            node.span,
-            TypeVar.unknown(node.span),
-            node.scalar_type,
-            node.value_string,
-        )
-
-    def visit_type(self, node: Type) -> Type:
-        return node
-
-    def visit_vector(self, node: base.Vector) -> typed.Vector:
-        if node.vec_type == base.VectorTypes.TUPLE:
-            return typed.Vector(
-                node.span,
-                TypeVar.unknown(node.span),
-                base.VectorTypes.TUPLE,
-                (elem.visit(self) for elem in node.elements),
-            )
-
-        type_ = TypeApply(
-            node.span, TypeName(node.span, "List"), TypeVar.unknown(node.span)
-        )
-        return typed.Vector(
-            node.span,
-            type_,
-            base.VectorTypes.LIST,
-            (elem.visit(self) for elem in node.elements),
-        )
-=======
->>>>>>> 346dfe23
 
 
 class _EquationGenerator(NodeVisitor[typed.TypedASTNode]):
@@ -358,20 +262,7 @@
         body = [expr.visit(self) for expr in node.body()]
         self.current_scope = self.current_scope.parent
 
-<<<<<<< HEAD
-    def visit_cond(self, node: typed.Cond) -> None:
-        node.pred.visit(self)
-        node.cons.visit(self)
-        node.else_.visit(self)
-        bool_type = TypeName(node.pred.span, "Bool")
-        self._push(
-            (node.pred.type_, bool_type),
-            (node.type_, node.cons.type_),
-            (node.type_, node.else_.type_),
-        )
-=======
         return typed.Block(node.span, body[-1].type_, body)
->>>>>>> 346dfe23
 
     def visit_cond(self, node: base.Cond) -> typed.Cond:
         pred = node.pred.visit(self)
@@ -381,12 +272,6 @@
             (pred.type_, TypeName(pred.span, "Bool")),
             (cons.type_, else_.type_),
         )
-<<<<<<< HEAD
-        if node.target in self.current_scope:
-            self._push((node.target.type_, self.current_scope[node.target]))
-        else:
-            self.current_scope[node.target] = node.target.type_
-=======
         return typed.Cond(node.span, cons.type_, pred, cons, else_)
 
     def visit_define(self, node: base.Define) -> typed.Define:
@@ -402,7 +287,6 @@
             self.current_scope[target] = target.type_
 
         return typed.Define(node.span, target.type_, target, value)
->>>>>>> 346dfe23
 
     def visit_function(self, node: base.Function) -> typed.Function:
         self.current_scope = Scope(self.current_scope)
@@ -412,24 +296,10 @@
 
         body = node.body.visit(self)
         self.current_scope = self.current_scope.parent
-<<<<<<< HEAD
-        actual_type = TypeApply.func(
-            node.span,
-            node.param.type_,
-            node.body.type_,
-=======
         return typed.Function(
             node.span, TypeApply.func(node.span, param.type_, body.type_), param, body
->>>>>>> 346dfe23
-        )
-
-<<<<<<< HEAD
-    def visit_func_call(self, node: typed.FuncCall) -> None:
-        node.caller.visit(self)
-        node.callee.visit(self)
-        actual_type = TypeApply.func(node.span, node.callee.type_, node.type_)
-        self._push((node.caller.type_, actual_type))
-=======
+        )
+
     def visit_func_call(self, node: base.FuncCall) -> typed.FuncCall:
         expected_type = TypeVar.unknown(node.span)
         caller = node.caller.visit(self)
@@ -438,7 +308,6 @@
             (caller.type_, TypeApply.func(node.span, callee.type_, expected_type))
         )
         return typed.FuncCall(node.span, expected_type, caller, callee)
->>>>>>> 346dfe23
 
     def visit_name(self, node: base.Name) -> typed.Name:
         return typed.Name(node.span, self.current_scope[node], node.value)
@@ -450,51 +319,28 @@
             base.ScalarTypes.INTEGER: "Int",
             base.ScalarTypes.STRING: "String",
         }[node.scalar_type]
-<<<<<<< HEAD
-        actual_type = TypeName(node.span, name)
-        self._push((node.type_, actual_type))
-=======
         return typed.Scalar(
             node.span, TypeName(node.span, name), node.scalar_type, node.value_string
         )
->>>>>>> 346dfe23
 
     def visit_type(self, node: Type) -> Type:
         return node
 
     def visit_vector(self, node: base.Vector) -> typed.Vector:
         if node.vec_type == base.VectorTypes.TUPLE:
-<<<<<<< HEAD
-            args = []
-            for elem in node.elements:
-                elem.visit(self)
-                args.append(elem.type_)
-            actual = (
-                TypeApply.tuple_(node.span, args) if args else TypeName.unit(node.span)
-=======
             elements = [elem.visit(self) for elem in node.elements]
             type_args = [elem.type_ for elem in node.elements]
             type_ = (
                 TypeApply.tuple_(node.span, type_args)
                 if type_args
                 else TypeName.unit(node.span)
->>>>>>> 346dfe23
             )
             return typed.Vector(node.span, type_, base.VectorTypes.TUPLE, elements)
 
-<<<<<<< HEAD
-        elif node.vec_type == base.VectorTypes.LIST:
-            elem_type = TypeVar.unknown(node.span)
-            actual = TypeApply(node.span, TypeName(node.span, "List"), elem_type)
-            for elem in node.elements:
-                elem.visit(self)
-                self._push((elem.type_, elem_type))
-=======
         elements = [elem.visit(self) for elem in node.elements]
         elem_type = elements[0].type_ if elements else TypeVar.unknown(node.span)
         elem_equations = [(elem.type_, elem_type) for elem in node.elements]
         self._push(*elem_equations)
->>>>>>> 346dfe23
 
         type_ = TypeApply(node.span, TypeName(node.span, "List"), elem_type)
         return typed.Vector(node.span, type_, base.VectorTypes.LIST, elements)
@@ -536,17 +382,6 @@
             generalise(substitute(node.type_, self.substitution)),
             node.target.visit(self),
             node.value.visit(self),
-<<<<<<< HEAD
-        )
-
-    def visit_func_call(self, node: typed.FuncCall) -> typed.FuncCall:
-        return typed.FuncCall(
-            node.span,
-            substitute(node.type_, self.substitution),
-            node.caller.visit(self),
-            node.callee.visit(self),
-=======
->>>>>>> 346dfe23
         )
 
     def visit_function(self, node: typed.Function) -> typed.Function:
