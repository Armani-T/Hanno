--- conflicted
+++ resolved
@@ -33,12 +33,6 @@
 
     @classmethod
     def tuple_(cls, span: Span, args: Sequence[Type]):
-<<<<<<< HEAD
-        result = TypeName(span, "Tuple")
-        for arg in args:
-            result = cls(span, result, arg)
-
-=======
         result, *args = args
         for index, arg in enumerate(args):
             result = cls(
@@ -46,7 +40,6 @@
                 result if index % 2 else cls(span, TypeName(span, "*"), result),
                 arg,
             )
->>>>>>> 346dfe23
         return result
 
     def __eq__(self, other) -> bool:
