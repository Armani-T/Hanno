--- conflicted
+++ resolved
@@ -3,11 +3,8 @@
 
 from args import ConfigData
 from asts import base, typed
-<<<<<<< HEAD
 from codegen import simplify, to_bytecode
-=======
 from codegen import compress, simplify, to_bytecode
->>>>>>> af75d068
 from errors import CMDError, CMDErrorReasons, HasdrubalError
 from format import ASTPrinter, TypedASTPrinter
 from lex import infer_eols, lex, normalise_newlines, show_tokens, to_utf8, TokenStream
@@ -45,10 +42,10 @@
     stream = TokenStream(tokens_with_eols)
     if config.show_tokens:
         raise _FakeMessageException(show_tokens(stream))
-<<<<<<< HEAD
+
     return stream
-
-
+  
+  
 def run_parsing(source: TokenStream, config: ConfigData) -> base.ASTNode:
     """Perform the parsing portion of the compiler."""
     ast = parse(source)
@@ -64,20 +61,6 @@
     """Perform the type checking portion of the compiler."""
     if config.sort_defs:
         source = ast_sorter.topological_sort(source)
-=======
-
-    return stream
-
-
-def run_parsing(source: TokenStream, config: ConfigData) -> base.ASTNode:
-    """Perform the parsing portion of the compiler."""
-    ast = parse(source)
-    expanded_ast = string_expander.expand_strings(ast)
-    if config.show_ast:
-        printer = ASTPrinter()
-        raise _FakeMessageException(printer.run(expanded_ast))
-    return expanded_ast
->>>>>>> af75d068
 
     typed_ast = infer_types(source)
     if config.show_types:
@@ -85,34 +68,14 @@
         raise _FakeMessageException(printer.run(typed_ast))
     return typed_ast
 
-<<<<<<< HEAD
-=======
-def run_type_checking(source: base.ASTNode, config: ConfigData) -> typed.TypedASTNode:
-    """Perform the type checking portion of the compiler."""
-    resolved_ast = type_var_resolver.resolve_type_vars(source)
-    sorted_ast = (
-        ast_sorter.topological_sort(resolved_ast) if config.sort_defs else resolved_ast
-    )
-    typed_ast = infer_types(sorted_ast)
-    if config.show_types:
-        printer = TypedASTPrinter()
-        raise _FakeMessageException(printer.run(typed_ast))
-    return typed_ast
-
->>>>>>> af75d068
 
 def run_codegen(source: typed.TypedASTNode, config: ConfigData) -> bytes:
     """Perform the codegen portion of the compiler."""
     simplified_ast = simplify(source)
     folded_ast = constant_folder.fold_constants(simplified_ast)
     expanded_ast = inline_expander.expand_inline(folded_ast, config.expansion_level)
-<<<<<<< HEAD
     bytecode = to_bytecode(expanded_ast, config.compress)
     return bytecode
-=======
-    bytecode = to_bytecode(expanded_ast)
-    return compress(bytecode) if config.compress else bytecode
->>>>>>> af75d068
 
 
 def get_output_file(in_file: Optional[Path], out_file: Union[str, Path]) -> Path:
@@ -142,11 +105,7 @@
     if isinstance(out_file, str):
         out_file = Path(out_file)
     elif isinstance(out_file, Path):
-<<<<<<< HEAD
         out_file = out_file  # pylint: disable=W0127
-=======
-        out_file = out_file
->>>>>>> af75d068
     elif in_file.is_file():
         out_file = in_file
     elif in_file.is_dir():
@@ -182,10 +141,6 @@
         out_file = get_output_file(config.file, config.out_file)
         logger.info("Bytecode written out to: %s", out_file)
         out_file.write_bytes(bytecode)
-<<<<<<< HEAD
-=======
-        return True
->>>>>>> af75d068
     except PermissionError:
         error = CMDError(CMDErrorReasons.NO_PERMISSION)
         result = write(report(error, "", str(config.file)))
@@ -194,11 +149,8 @@
         error = CMDError(CMDErrorReasons.FILE_NOT_FOUND)
         result = write(report(error, "", str(config.file)))
         return result is not None
-<<<<<<< HEAD
     else:
         return True
-=======
->>>>>>> af75d068
 
 
 def run_code(source: bytes, config: ConfigData) -> str:
@@ -225,21 +177,10 @@
         typed_ast = run_type_checking(base_ast, config)
         bytecode = run_codegen(typed_ast, config)
         write_to_file(bytecode, config)
-<<<<<<< HEAD
     except _FakeMessageException as error:
         return error.message
     except HasdrubalError as error:
         report, _ = config.writers
         return report(error, source_code, str(config.file or Path.cwd()))
     else:
-        return ""
-=======
-        return ""
-
-    except _FakeMessageException as error:
-        return error.message
-
-    except HasdrubalError as error:
-        report, _ = config.writers
-        return report(error, source_code, str(config.file or ""))
->>>>>>> af75d068
+        return ""