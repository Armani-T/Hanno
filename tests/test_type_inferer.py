from pytest import mark, raises

from context import base, errors, type_inferer, types

span = (0, 0)
# NOTE: This is a dummy value to pass into to AST constructors.
int_type = types.TypeName(span, "Int")
bool_type = types.TypeName(span, "Bool")


@mark.xfail
@mark.integration
@mark.type_inference
@mark.parametrize(
    "untyped_ast,expected_type",
    (
        (
            base.Scalar(span, base.ScalarTypes.INTEGER, "1"),
            int_type,
        ),
        (
            base.Function(span, base.Name(span, "x"), base.Name(span, "x")),
            types.TypeScheme(
                types.TypeApply.func(
                    span, types.TypeVar(span, "a"), types.TypeVar(span, "a")
                ),
                {types.TypeVar(span, "a")},
            ),
        ),
        (
            base.Define(
                span,
                base.Name(span, "id"),
                base.Function(span, base.Name(span, "x"), base.Name(span, "x")),
            ),
            types.TypeScheme(
                types.TypeApply.func(
                    span, types.TypeVar(span, "a"), types.TypeVar(span, "a")
                ),
                {types.TypeVar(span, "a")},
            ),
        ),
    ),
)
def test_infer_types(untyped_ast, expected_type):
    typed_ast = type_inferer.infer_types(untyped_ast)
    assert expected_type == typed_ast.type_


@mark.type_inference
@mark.parametrize(
    "left,right,expected",
    (
        (
            types.TypeVar(span, "x"),
            types.TypeVar(span, "x"),
            {},
        ),
        (
            types.TypeVar(span, "a"),
            bool_type,
            {types.TypeVar(span, "a"): bool_type},
        ),
        (
            types.TypeApply.func(span, types.TypeVar(span, "bar"), int_type),
            types.TypeVar(span, "foo"),
            {
                types.TypeVar(span, "foo"): types.TypeApply.func(
                    span, types.TypeVar(span, "bar"), int_type
                )
            },
        ),
        (
            types.TypeApply(
                span, types.TypeName(span, "List"), types.TypeVar(span, "a")
            ),
            types.TypeApply(span, types.TypeName(span, "List"), bool_type),
            {types.TypeVar(span, "a"): bool_type},
        ),
        (
            types.TypeApply.func(
                span, types.TypeVar(span, "a"), types.TypeVar(span, "b")
            ),
            types.TypeApply.func(span, bool_type, int_type),
            {types.TypeVar(span, "a"): bool_type, types.TypeVar(span, "b"): int_type},
        ),
    ),
)
def test_unify(left, right, expected):
    actual = type_inferer.unify(left, right)
    assert expected == actual


@mark.type_inference
@mark.parametrize(
    "left,right",
    (
        (int_type, bool_type),
        (
            types.TypeApply.func(span, int_type, bool_type),
            types.TypeApply.func(span, bool_type, int_type),
        ),
    ),
)
def test_unify_raises_type_mismatch_error(left, right):
    with raises(errors.TypeMismatchError):
        type_inferer.unify(left, right)


@mark.type_inference
@mark.parametrize(
    "type_,sub,expected",
    (
        (
            types.TypeVar(span, "a"),
            {
                types.TypeVar(span, "a"): types.TypeVar(span, "b"),
                types.TypeVar(span, "b"): types.TypeVar(span, "c"),
                types.TypeVar(span, "c"): bool_type,
            },
            bool_type,
        ),
        (
            types.TypeApply.func(
                span,
                types.TypeApply(
                    span,
                    types.TypeName(span, "List"),
                    types.TypeVar(span, "x"),
                ),
                types.TypeVar(span, "x"),
            ),
            {types.TypeVar(span, "x"): int_type},
            types.TypeApply.func(
                span,
                types.TypeApply(span, types.TypeName(span, "List"), int_type),
                int_type,
            ),
        ),
        (
            types.TypeScheme(
                types.TypeApply.func(
                    span,
                    types.TypeApply.func(
                        span, types.TypeVar(span, "x"), types.TypeVar(span, "y")
                    ),
                    types.TypeVar(span, "z"),
                ),
                {types.TypeVar(span, "x"), types.TypeVar(span, "y")},
            ),
            {types.TypeVar(span, "z"): int_type},
            types.TypeScheme(
                types.TypeApply.func(
                    span,
                    types.TypeApply.func(
                        span, types.TypeVar(span, "x"), types.TypeVar(span, "y")
                    ),
                    int_type,
                ),
                {types.TypeVar(span, "x"), types.TypeVar(span, "y")},
            ),
        ),
    ),
)
def test_substitute(type_, sub, expected):
    actual = type_inferer.substitute(type_, sub)
    assert expected == actual


@mark.type_inference
@mark.parametrize(
    "sub,expected",
    (
        ({}, {}),
        (
            {
                types.TypeVar(span, "a"): types.TypeVar(span, "b"),
                types.TypeVar(span, "b"): int_type,
            },
            {types.TypeVar(span, "a"): int_type, types.TypeVar(span, "b"): int_type},
        ),
        (
            {types.TypeVar(span, "p"): None, types.TypeVar(span, "x"): bool_type},
            {types.TypeVar(span, "x"): bool_type},
        ),
    ),
)
def test_self_substitute(sub, expected):
    actual = type_inferer.self_substitute(sub)
    assert expected == actual


@mark.type_inference
def test_instantiate():
<<<<<<< HEAD
    type_scheme = types.TypeScheme(
        types.TypeApply.func(span, types.TypeVar(span, "foo"), int_type),
        {types.TypeVar(span, "foo")},
    )
    expected = types.TypeApply.func(span, types.TypeVar(span, "foo"), int_type)
    result = type_inferer.instantiate(type_scheme)
    assert not isinstance(result, types.TypeScheme)
    assert expected.callee == result.callee
=======
    scheme = types.TypeScheme(
        types.TypeApply.func(span, types.TypeVar(span, "foo"), int_type),
        {types.TypeVar(span, "foo")},
    )
    result = type_inferer.instantiate(scheme)
    assert not isinstance(result, types.TypeScheme)
>>>>>>> 346dfe23


@mark.type_inference
@mark.parametrize(
    "type_,type_vars",
    (
        (bool_type, 0),
        (types.TypeVar(span, "f"), 1),
        (
            types.TypeApply(
                span, types.TypeName(span, "List"), types.TypeVar(span, "a")
            ),
            1,
        ),
        (
            types.TypeApply.func(
                span, types.TypeVar(span, "x"), types.TypeVar(span, "y")
            ),
            2,
        ),
    ),
)
def test_generalise(type_, type_vars):
    actual = type_inferer.generalise(type_)
    if type_vars:
        assert isinstance(actual, types.TypeScheme)
        assert not isinstance(actual.actual_type, types.TypeScheme)
        assert len(actual.bound_types) == type_vars
    else:
        assert not isinstance(actual, types.TypeScheme)


@mark.type_inference
@mark.parametrize(
    "type_,expected",
    (
        (
            types.TypeVar(span, "foo"),
            {"foo"},
        ),
        (
            int_type,
            set(),
        ),
        (
            types.TypeApply(
                span, types.TypeName(span, "Set"), types.TypeVar(span, "x")
            ),
            {"x"},
        ),
        (
            types.TypeApply.func(
                span, types.TypeVar(span, "a"), types.TypeVar(span, "b")
            ),
            {"a", "b"},
        ),
        (
            types.TypeScheme(
                types.TypeApply.func(
                    span,
                    types.TypeVar(span, "x"),
                    types.TypeApply.func(
                        span, types.TypeVar(span, "y"), types.TypeVar(span, "z")
                    ),
                ),
                {types.TypeVar(span, "z")},
            ),
            {"x", "y"},
        ),
    ),
)
def test_find_free_vars(type_, expected):
    result = type_inferer.find_free_vars(type_)
    actual = {var.value for var in result}
    assert expected == actual<|MERGE_RESOLUTION|>--- conflicted
+++ resolved
@@ -8,7 +8,6 @@
 bool_type = types.TypeName(span, "Bool")
 
 
-@mark.xfail
 @mark.integration
 @mark.type_inference
 @mark.parametrize(
@@ -192,23 +191,12 @@
 
 @mark.type_inference
 def test_instantiate():
-<<<<<<< HEAD
-    type_scheme = types.TypeScheme(
-        types.TypeApply.func(span, types.TypeVar(span, "foo"), int_type),
-        {types.TypeVar(span, "foo")},
-    )
-    expected = types.TypeApply.func(span, types.TypeVar(span, "foo"), int_type)
-    result = type_inferer.instantiate(type_scheme)
-    assert not isinstance(result, types.TypeScheme)
-    assert expected.callee == result.callee
-=======
     scheme = types.TypeScheme(
         types.TypeApply.func(span, types.TypeVar(span, "foo"), int_type),
         {types.TypeVar(span, "foo")},
     )
     result = type_inferer.instantiate(scheme)
     assert not isinstance(result, types.TypeScheme)
->>>>>>> 346dfe23
 
 
 @mark.type_inference
