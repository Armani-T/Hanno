--- conflicted
+++ resolved
@@ -101,8 +101,6 @@
             ),
         ),
         (
-<<<<<<< HEAD
-=======
             "\\x, y, z -> x - y - (z + 1)",
             base.Function.curry(
                 span,
@@ -129,7 +127,6 @@
             ),
         ),
         (
->>>>>>> 2793030b
             '(141, return(True), pi, "", ())',
             base.Vector(
                 span,
