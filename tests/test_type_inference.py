--- conflicted
+++ resolved
@@ -1,70 +1,52 @@
 # pylint: disable=C0116
 from pytest import mark, raises
 
-from context import base, errors, lex, parse, types, type_inference
+from context import errors, lex, parse, types, type_inference
 
 _prepare = lambda source: parse.parse(lex.infer_eols(lex.lex(source)))
 
 span = (0, 0)
 # NOTE: This is a dummy value to pass into to AST constructors.
-
 float_type = types.TypeName(span, "Float")
 int_type = types.TypeName(span, "Int")
 bool_type = types.TypeName(span, "Bool")
 
-<<<<<<< HEAD
-_prepare = lambda source: parse.parse(lex.TokenStream(lex.infer_eols(lex.lex(source))))
-
-=======
->>>>>>> ab389a98
 
 @mark.integration
 @mark.type_inference
 @mark.parametrize(
-    "source,expected_type",
-    (
-<<<<<<< HEAD
-        ("()", types.TypeName.unit(span)),
-        ("-12", int_type),
-=======
+    "source,expected",
+    (
         ("-12", int_type),
         ("let base = 12\nlet sub = 3\nbase * sub", int_type),
         ("()", types.TypeName.unit(span)),
->>>>>>> ab389a98
         (
             "[]",
             types.TypeApply(
-                span, types.TypeName(span, "List"), types.TypeVar(span, "a")
-            ),
-        ),
-        (
-<<<<<<< HEAD
-            "let eq (a, b) = (a = b)",
-=======
+                span, types.TypeName(span, "List"), types.TypeVar.unknown(span)
+            ),
+        ),
+        (
             "let eq(a, b) = (a = b)",
->>>>>>> ab389a98
             types.TypeScheme(
                 types.TypeApply.func(
                     span,
                     types.TypeApply.pair(
-                        span, types.TypeVar(span, "a"), types.TypeVar(span, "a")
+                        span,
+                        types.TypeVar(span, "x"),
+                        types.TypeVar(span, "x"),
                     ),
                     bool_type,
                 ),
-                {types.TypeVar(span, "a")},
-            ),
-        ),
-        ("let plus_one x = x + 1", types.TypeApply.func(span, int_type, int_type)),
-        (
-<<<<<<< HEAD
-            "let negate_float x = 0.0 - x",
-=======
+                {types.TypeVar(span, "x")},
+            ),
+        ),
+        (
             "let plus_one(x) = x + 1",
             types.TypeApply.func(span, int_type, int_type),
         ),
         (
             "let negate_float(x) = 0.0 - x",
->>>>>>> ab389a98
             types.TypeApply.func(span, float_type, float_type),
         ),
         (
@@ -73,16 +55,7 @@
                 span, types.TypeVar(span, "a"), types.TypeVar(span, "a")
             ),
         ),
-        ("let base = 12\nlet sub = 3\nbase * sub", int_type),
-        (
-<<<<<<< HEAD
-            "let return x = x\n(return 1, return True, return 6.521)",
-            types.TypeApply.tuple_(span, (int_type, bool_type, float_type)),
-        ),
-        (
-            ("let map_add f, x, y = f x + f y\n" "map_add (\\x -> x ^ 2, 3, 5)"),
-            int_type,
-=======
+        (
             "let return(x) = x",
             types.TypeScheme(
                 types.TypeApply.func(
@@ -94,15 +67,14 @@
         (
             "let return(x) = x\n(return(1), return(True), return(6.521))",
             types.TypeApply.tuple_(span, (int_type, bool_type, float_type)),
->>>>>>> ab389a98
-        ),
-    ),
-)
-def test_infer_types(source, expected_type):
+        ),
+    ),
+)
+def test_infer_types(source, expected):
     untyped_ast = _prepare(source)
     typed_ast = type_inference.infer_types(untyped_ast)
-    actual_type = typed_ast.type_
-    assert expected_type == actual_type
+    actual = typed_ast.type_
+    assert expected == actual
 
 
 @mark.type_inference
@@ -166,16 +138,6 @@
 
 
 @mark.type_inference
-<<<<<<< HEAD
-@mark.parametrize(
-    "source",
-    (
-        "let Ω = (\\x -> x x) (\\x -> x x)",
-        "let Y(func) = \\x -> (func(x(x)))(func(x(x)))",
-    ),
-)
-def test_unify_raises_circular_type_error(source):
-=======
 def test_unify_raises_circular_type_error_simple():
     inner = types.TypeVar(span, "a")
     outer = types.TypeApply.func(span, inner, inner)
@@ -186,9 +148,7 @@
 @mark.type_inference
 def test_unify_raises_circular_type_error_complex():
     untyped_ast = _prepare("let Y(func) = \\x -> (func(x(x)))(func(x(x)))")
->>>>>>> ab389a98
     with raises(errors.CircularTypeError):
-        untyped_ast = _prepare(source)
         type_inference.infer_types(untyped_ast)
 
 
