--- conflicted
+++ resolved
@@ -189,29 +189,6 @@
 
 @mark.eol_inference
 @mark.parametrize(
-<<<<<<< HEAD
-    "prev,next_,has_parens",
-    (
-        (
-            lex.Token((0, 1), lex.TokenTypes.integer, "100"),
-            lex.Token((2, 3), lex.TokenTypes.integer, "100"),
-            False,
-        ),
-        (
-            lex.Token((86, 87), lex.TokenTypes.rparen, None),
-            lex.Token((88, 89), lex.TokenTypes.let, None),
-            False,
-        ),
-        (
-            lex.Token((14, 15), lex.TokenTypes.true, None),
-            lex.Token((12, 13), lex.TokenTypes.lparen, None),
-            False,
-        ),
-    ),
-)
-def test_can_add_eol_for_true_cases(prev, next_, has_parens):
-    assert lex.can_add_eol(prev, next_, has_parens)
-=======
     "prev,current,next_",
     (
         (
@@ -228,43 +205,28 @@
 )
 def test_can_add_eol_returns_true(prev, current, next_):
     assert lex.can_add_eol(prev, current, next_, 0)
->>>>>>> ab389a98
 
 
 @mark.eol_inference
 @mark.parametrize(
-<<<<<<< HEAD
-    "prev,next_,has_parens",
-=======
     "prev,current,next_,stack_size",
->>>>>>> ab389a98
     (
         (
             lex.Token((0, 1), lex.TokenTypes.diamond, None),
             lex.Token((0, 1), lex.TokenTypes.whitespace, "  "),
             lex.Token((2, 3), lex.TokenTypes.integer, "100"),
-            False,
+            0,
         ),
         (
             lex.Token((0, 1), lex.TokenTypes.diamond, None),
             lex.Token((0, 1), lex.TokenTypes.whitespace, "\n\t\t\t"),
             lex.Token((2, 3), lex.TokenTypes.integer, "100"),
-            True,
-        ),
-        (
-            lex.Token((241, 242), lex.TokenTypes.name_, "f_100"),
-            lex.Token((243, 244), lex.TokenTypes.integer, "100"),
-            True,
-        ),
-    ),
-)
-<<<<<<< HEAD
-def test_can_add_eol_for_false_cases(prev, next_, has_parens):
-    assert not lex.can_add_eol(prev, next_, has_parens)
-=======
+            3,
+        ),
+    ),
+)
 def test_can_add_eol_returns_false(prev, current, next_, stack_size):
     assert not lex.can_add_eol(prev, current, next_, stack_size)
->>>>>>> ab389a98
 
 
 @mark.lexing
@@ -280,15 +242,11 @@
     ),
 )
 def test_show_tokens(tokens):
-<<<<<<< HEAD
-    result = lex.show_tokens(lex.TokenStream(iter(tokens)))
-=======
     stream = lex.TokenStream(tokens, ())
     result = stream.show()
     max_newlines = max(0, len(tokens) - 1)
->>>>>>> ab389a98
     assert isinstance(result, str)
-    assert result.count("\n") == len(tokens)
+    assert result.count("\n") == max_newlines
 
 
 @mark.lexing
@@ -305,28 +263,17 @@
         ),
     ),
 )
-<<<<<<< HEAD
-def test_token_stream_next(tokens):
-    inst = lex.TokenStream((token for token in tokens))
-=======
 def test_token_stream_advance(tokens):
     inst = lex.TokenStream(tokens, ())
->>>>>>> ab389a98
     for expected in tokens:
-        actual = inst.next()
+        actual = inst._advance()
         assert expected == actual
 
 
-<<<<<<< HEAD
-def test_empty_token_stream_next_raises_unexpected_eof_error():
-    inst = lex.TokenStream((token for token in ()))
-    inst.next()  # To (hopefully) take care of the EOF token.
-=======
 def test_empty_token_stream_advance_raises_unexpected_eof_error():
     inst = lex.TokenStream((), ())
->>>>>>> ab389a98
     with raises(errors.UnexpectedEOFError):
-        inst.next()
+        inst._advance()
 
 
 @mark.lexing
@@ -348,46 +295,10 @@
     ),
 )
 def test_token_stream_eval_to_bool(tokens, expected):
-<<<<<<< HEAD
-    inst = lex.TokenStream((token for token in tokens))
-    inst.next()
-    if expected:
-        assert inst
-    else:
-        assert not inst
-
-
-@mark.lexing
-@mark.parametrize(
-    "tokens,cache",
-    (
-        (
-            (),
-            (lex.Token((2, 5), lex.TokenTypes.float_, "3.142"),),
-        ),
-        (
-            (
-                lex.Token((6, 7), lex.TokenTypes.dash, None),
-                lex.Token((8, 9), lex.TokenTypes.integer, "0"),
-                lex.Token((10, 11), lex.TokenTypes.rbracket, None),
-            ),
-            (
-                lex.Token((2, 5), lex.TokenTypes.integer, "100"),
-                lex.Token((0, 1), lex.TokenTypes.lbracket, None),
-            ),
-        ),
-    ),
-)
-def test_token_stream_eval_to_bool_with_nonempty_cache(tokens, cache):
-    inst = lex.TokenStream((token for token in tokens))
-    inst._cache = cache
-    assert inst
-=======
     inst = lex.TokenStream(tokens, ())
     actual = bool(inst)
     actual = actual if expected else not actual
     assert actual
->>>>>>> ab389a98
 
 
 @mark.lexing
@@ -415,17 +326,12 @@
     result = inst.consume(*expected)
     assert result.type_ in expected
     if inst:
-        assert result != inst.next()
+        assert result != inst._advance()
 
 
 @mark.lexing
 def test_empty_token_stream_consume_fails():
-<<<<<<< HEAD
-    inst = lex.TokenStream(iter(()))
-    inst.next()
-=======
     inst = lex.TokenStream((), ())
->>>>>>> ab389a98
     with raises(errors.UnexpectedEOFError):
         inst.consume(lex.TokenTypes.string, lex.TokenTypes.name_)
 
