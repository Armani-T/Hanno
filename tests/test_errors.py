--- conflicted
+++ resolved
@@ -1,11 +1,7 @@
 # pylint: disable=C0116, W0612
 from pytest import mark
 
-<<<<<<< HEAD
 from context import base, errors, lex, types
-=======
-from context import errors, types
->>>>>>> 1d6f6ca2
 from utils import SAMPLE_SOURCE, SAMPLE_SOURCE_PATH
 
 
@@ -13,7 +9,6 @@
 @mark.parametrize(
     "exception",
     (
-<<<<<<< HEAD
         errors.BadEncodingError(),
         errors.UndefinedNameError(base.Name((13, 16), "var")),
         errors.UnexpectedTokenError(
@@ -22,11 +17,6 @@
             lex.TokenTypes.fslash,
             lex.TokenTypes.percent,
         ),
-=======
-        errors.UnexpectedEOFError(),
-        errors.IllegalCharError((0, 1), "a"),
-        errors.CMDError(errors.CMDErrorReasons.NO_PERMISSION),
->>>>>>> 1d6f6ca2
     ),
 )
 def test_hasdrubal_error_to_json(exception):
@@ -37,60 +27,48 @@
 
 @mark.error_handling
 @mark.parametrize(
-    "exception",
+    "exception,check_pos",
     (
-<<<<<<< HEAD
         (errors.FatalInternalError(), False),
         (errors.IllegalCharError((23, 24), "@"), True),
         (errors.UnexpectedEOFError(), True),
-=======
-        errors.BadEncodingError(),
-        errors.IllegalCharError((0, 1), "@"),
-        errors.UnexpectedEOFError(),
-        errors.TypeMismatchError(
-            types.TypeName((1, 4), "Int"),
-            types.TypeApply(
-                (64, 74),
-                types.TypeName((64, 68), "List"),
-                types.TypeName((70, 73), "Int"),
+        (errors.BadEncodingError(), False),
+        (
+            errors.TypeMismatchError(
+                types.TypeName((10, 13), "Int"),
+                types.TypeApply(
+                    (20, 30),
+                    types.TypeName((20, 24), "List"),
+                    types.TypeName((26, 29), "Int"),
+                ),
             ),
+            True,
         ),
->>>>>>> 1d6f6ca2
     ),
 )
-def test_hasdrubal_error_to_alert_message(exception):
+def test_hasdrubal_error_to_alert_message(exception, check_pos):
     message, rel_pos = exception.to_alert_message(SAMPLE_SOURCE, SAMPLE_SOURCE_PATH)
     assert isinstance(message, str)
-<<<<<<< HEAD
     if check_pos:
-        assert rel_pos[0] >= 1
-        assert rel_pos[1] < (len(SAMPLE_SOURCE) - 1)
         assert len(rel_pos) == 2
+        assert rel_pos[1] >= 1
     else:
         assert rel_pos is None
-=======
->>>>>>> 1d6f6ca2
 
 
 @mark.error_handling
 @mark.parametrize(
     "exception",
     (
-<<<<<<< HEAD
         errors.TypeMismatchError(
             types.TypeApply(
                 (4, 11),
                 types.TypeName((4, 8), "List"),
                 types.TypeVar((9, 11), "x"),
             ),
-            types.TypeName((33, 39), "String"),
+            types.TypeName((31, 37), "String"),
         ),
         errors.CMDError(errors.CMDErrorReasons.NO_PERMISSION),
-=======
-        errors.BadEncodingError(),
-        errors.IllegalCharError((0, 1), "a"),
-        errors.FatalInternalError(TypeError()),
->>>>>>> 1d6f6ca2
     ),
 )
 def test_hasdrubal_error_to_long_message(exception):
