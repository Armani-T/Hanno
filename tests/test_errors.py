--- conflicted
+++ resolved
@@ -22,10 +22,7 @@
     assert message["source_path"] == SAMPLE_SOURCE_PATH
 
 
-<<<<<<< HEAD
-=======
 @mark.xfail
->>>>>>> 346dfe23
 @mark.error_handling
 @mark.parametrize(
     "exception,check_pos",
@@ -56,5 +53,4 @@
 )
 def test_to_long_message(exception):
     message = exception.to_long_message(SAMPLE_SOURCE, SAMPLE_SOURCE_PATH)
-    assert isinstance(message, str)
-    assert all(map(lambda line: len(line) <= errors.LINE_WIDTH, message.split("\n")))+    assert isinstance(message, str)