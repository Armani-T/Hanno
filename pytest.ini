[pytest]
addopts=-rf
console_output_style=progress
empty_parameter_set_mark=xfail
log_cli_date_format="%a %d %b, %Y @ %I:%M %p"
markers =
<<<<<<< HEAD
=======
    cmd: Tests on the command line argument handler.
>>>>>>> a49c0056
    error: Tests on the entire program's error handling system.
    lexer: Tests on the lexing mechanism.
    semicolon_inference: Tests on the semicolon inference system.
testpaths=tests
<|MERGE_RESOLUTION|>--- conflicted
+++ resolved
@@ -1,14 +1,11 @@
-[pytest]
-addopts=-rf
-console_output_style=progress
-empty_parameter_set_mark=xfail
-log_cli_date_format="%a %d %b, %Y @ %I:%M %p"
-markers =
-<<<<<<< HEAD
-=======
-    cmd: Tests on the command line argument handler.
->>>>>>> a49c0056
-    error: Tests on the entire program's error handling system.
-    lexer: Tests on the lexing mechanism.
-    semicolon_inference: Tests on the semicolon inference system.
-testpaths=tests
+[pytest]
+addopts=-rf
+console_output_style=progress
+empty_parameter_set_mark=xfail
+log_cli_date_format="%a %d %b, %Y @ %I:%M %p"
+markers =
+    cmd: Tests on the command line argument handler.
+    error: Tests on the entire program's error handling system.
+    lexer: Tests on the lexing mechanism.
+    semicolon_inference: Tests on the semicolon inference system.
+testpaths=tests